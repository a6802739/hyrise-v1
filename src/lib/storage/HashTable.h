// Copyright (c) 2012 Hasso-Plattner-Institut fuer Softwaresystemtechnik GmbH. All rights reserved.
#ifndef SRC_LIB_STORAGE_HASHTABLE_H_
#define SRC_LIB_STORAGE_HASHTABLE_H_

#include <set>
#include <unordered_map>
#include <memory>

#include "helper/types.h"

#include "storage/AbstractHashTable.h"
#include "storage/AbstractTable.h"
#include "storage/meta_storage.h"
#include "storage/hash_functor.h"
#include "storage/storage_types.h"

template<class MAP, class KEY> class HashTableView;

// Group of value_ids as key to an unordered map
typedef std::vector<value_id_t> aggregate_key_t;
// Group of hashed values as key to an unordered map
typedef std::vector<size_t> join_key_t;

// Single Value ID as key to unordered map
typedef value_id_t aggregate_single_key_t;
// Single Hashed Value
typedef size_t join_single_key_t;

namespace {

static size_t hash_value(const hyrise::storage::c_atable_ptr_t &source, const size_t &f, const ValueId &vid) {
  hyrise::storage::hash_functor<size_t> fun(source.get(), f, vid);
  hyrise::storage::type_switch<hyrise_basic_types> ts;
  return ts(source->typeOfColumn(f), fun);
}

template <typename HashResult>
inline typename HashResult::value_type extract(const hyrise::storage::c_atable_ptr_t &table,
    const size_t &field,
    const ValueId &vid);

template <>
inline typename join_key_t::value_type extract<join_key_t>(const hyrise::storage::c_atable_ptr_t &table,
    const size_t &field,
    const ValueId &vid) {
  return hash_value(table, field, vid);
}

template <>
inline typename aggregate_key_t::value_type extract<aggregate_key_t>(const hyrise::storage::c_atable_ptr_t &table,
    const size_t &field,
    const ValueId &vid) {
  return vid.valueId;
}

// Helper Functions for Single Values
template<typename HashResult>
inline HashResult extractSingle(const hyrise::storage::c_atable_ptr_t &table,
    const size_t &field,
    const ValueId &vid);

template <>
inline join_single_key_t extractSingle<join_single_key_t>(const hyrise::storage::c_atable_ptr_t &table,
    const size_t &field,
    const ValueId &vid) {
  return hash_value(table, field, vid);
}

template <>
inline aggregate_single_key_t extractSingle<aggregate_single_key_t>(const hyrise::storage::c_atable_ptr_t &table,
    const size_t &field,
    const ValueId &vid) {
  return vid.valueId;
}

}

// hash function for aggregate_key_t
template<class T>
class GroupKeyHash {
public:
  size_t operator()(const T &key) const {
    static auto hasher = std::hash<value_id_t>();

    std::size_t seed = 0;
    for (size_t i = 0, key_size = key.size();
         i < key_size; ++i) {
      // compare boost hash_combine
      seed ^= hasher(key[i]) + 0x9e3779b9 + (seed << 6) + (seed >> 2);
    }
    return seed;
  }

  static T getGroupKey(const hyrise::storage::c_atable_ptr_t &table,
                       const field_list_t &columns,
                       const size_t fieldCount,
                       const pos_t row) {
    ValueIdList value_list = table->copyValueIds(row, &columns);
    T key;
    for (size_t i = 0, key_size = fieldCount; i < key_size; i++)
      key.push_back(extract<T>(table, columns[i], value_list[i]));
    return key;
  }
};

// Simple Hash Function for single values
template<class T>
class SingleGroupKeyHash {
public:
  size_t operator()(const T &key) const {
    static auto hasher = std::hash<value_id_t>();
    return hasher(key);
  }
<<<<<<< HEAD

  static T getGroupKey(const hyrise::storage::c_atable_ptr_t &table,
                       const field_list_t &columns,
                       const size_t fieldCount,
                       const pos_t row){
    return extractSingle<T>(table, columns[0], table->getValueId(columns[0], row));
  }
};


=======

  static T getGroupKey(const hyrise::storage::c_atable_ptr_t &table,
                       const field_list_t &columns,
                       const size_t fieldCount,
                       const pos_t row){
    return extractSingle<T>(table, columns[0], table->getValueId(columns[0], row));
  }
};


>>>>>>> 6f0476f5
// Multi Keys
typedef std::unordered_multimap<aggregate_key_t, pos_t, GroupKeyHash<aggregate_key_t> > aggregate_hash_map_t;
typedef std::unordered_multimap<join_key_t, pos_t, GroupKeyHash<join_key_t> > join_hash_map_t;

// Single Keys
typedef std::unordered_multimap<aggregate_single_key_t, pos_t, SingleGroupKeyHash<aggregate_single_key_t> > aggregate_single_hash_map_t;
typedef std::unordered_multimap<join_single_key_t, pos_t, SingleGroupKeyHash<join_single_key_t> > join_single_hash_map_t;

/// HashTable based on a map; key specifies the key for the given map
template<class MAP, class KEY> class HashTable;
typedef HashTable<aggregate_hash_map_t, aggregate_key_t> AggregateHashTable;
typedef HashTable<join_hash_map_t, join_key_t> JoinHashTable;

// HashTables for single values
typedef HashTable<aggregate_single_hash_map_t, aggregate_single_key_t> SingleAggregateHashTable;
typedef HashTable<join_single_hash_map_t, join_single_key_t> SingleJoinHashTable;

/// Uses valueIds of specified columns as key for an unordered_multimap
template <class MAP, class KEY>
class HashTable : public AbstractHashTable, public std::enable_shared_from_this<HashTable<MAP, KEY> > {
public:
  typedef KEY key_t;
  typedef MAP map_t;
  typedef typename map_t::const_iterator map_const_iterator_t;
  typedef decltype(std::declval<const map_t>().equal_range(key_t())) map_const_range_t;

protected:

  // Underlaying storage type
  map_t _map;

  // Reference to the table
  hyrise::storage::c_atable_ptr_t _table;
  
  // Fields in map
  const field_list_t _fields;

  // Cached num keys
  uint64_t _numKeys;
  bool _dirty;

private:

  // populates map with values
  inline void populate_map(size_t row_offset = 0) {
    _dirty = true;
    size_t fieldSize = _fields.size();
    size_t tableSize = _table->size();
    for (pos_t row = 0; row < tableSize; ++row) {
      key_t key = MAP::hasher::getGroupKey(_table, _fields, fieldSize, row);
      _map.insert(typename map_t::value_type(key, row + row_offset));
    }
  }

  pos_list_t constructPositions(const map_const_range_t &range) const {
    return constructPositions(range.first, range.second);
  }

  pos_list_t constructPositions(const map_const_iterator_t &begin,  const map_const_iterator_t &end) const {
    pos_list_t positions(std::distance(begin, end));
    // decltype(*range.first) returns the type of iterator elements
    std::transform(begin, end, positions.begin(), [&](decltype(*begin)& value) {
      return value.second;
    });
    return positions;
  }

public:
  HashTable() {}

  // create a new HashTable based on a number of HashTables
  explicit HashTable(std::vector<std::shared_ptr<AbstractHashTable> > hashTables) {
    std::shared_ptr<HashTable<MAP, KEY> > ht;
    _dirty = true;
    for (auto & nextElement: hashTables) {
      ht = std::dynamic_pointer_cast<HashTable<MAP, KEY> >(nextElement);
      _map.insert(ht->getMapBegin(), ht->getMapEnd());
    }
  }

  // Hash given table's columns directly into the new HashTable
  // row_offset is used if t is a TableRangeView, so that the HashTable can build the pos_lists based on the row numbers of the original table
  HashTable(hyrise::storage::c_atable_ptr_t t, const field_list_t &f, size_t row_offset = 0)
    : _table(t), _fields(f), _numKeys(0), _dirty(true) {
    populate_map(row_offset);
  }

  virtual ~HashTable() {}

  std::string stats() {
    std::stringstream s;
    s << "Load Factor " << _map.load_factor() << " / ";
    s << "Max Load Factor " << _map.max_load_factor() << " / ";
    s << "Bucket Count " << _map.bucket_count();
    return s.str();
  }

  std::shared_ptr<HashTableView<MAP, KEY> > view(size_t first, size_t last) {
    return std::make_shared<HashTableView<MAP, KEY>>(this->shared_from_this(), first, last);
  }

  /// Returns the number of key value pairs of underlying hash map structure.
  virtual size_t size() const {
    return _map.size();
  }

  /// Get positions for values given in the table by row and columns.
  virtual pos_list_t get(const hyrise::storage::c_atable_ptr_t &table,
                         const field_list_t &columns,
                         const pos_t row) const {
    pos_list_t pos_list;
    key_t key = MAP::hasher::getGroupKey(table, columns, columns.size(), row);
    auto range = _map.equal_range(key);
    return constructPositions(range);
  }

  /// Get const interators to underlying map's begin or end.
  map_const_iterator_t getMapBegin() const {
    return _map.begin();
  }

  map_const_iterator_t getMapEnd() const {
    return _map.end();
  }

  hyrise::storage::c_atable_ptr_t getTable() const {
    return _table;
  }

  field_list_t getFields() const {
    return _fields;
  }

  size_t getFieldCount() const {
    return _fields.size();
  }

  map_t &getMap() {
    return _map;
  }

  virtual pos_list_t get(const key_t &key) const {
    auto range = _map.equal_range(key);
    return constructPositions(range);
  }

  uint64_t numKeys() {
    if (_dirty) {
      uint64_t result = 0;
      for (map_const_iterator_t it1 = _map.begin(), it2 = it1, end = _map.end(); it1 != end; it1 = it2) {
        for (; (it2 != end) && (it1->first == it2->first); ++it2);
          ++result;
      }

      _numKeys = result;
      _dirty = false;
    }
    return _numKeys;
  }
};

/// Maps table cells' hashed values of arbitrary columns to their rows.
/// This subclass maps only a range of key value pairs of its underlying
/// HashTable for an easy splitting
template <class MAP, class KEY>
class HashTableView : public AbstractHashTable {
public:
  typedef HashTable<MAP, KEY> hash_table_t;

protected:
  std::shared_ptr<hash_table_t> _hashTable;
  typename hash_table_t::map_const_iterator_t _begin;
  typename hash_table_t::map_const_iterator_t _end;
  typedef KEY key_t;

  uint64_t _numKeys;
  bool _dirty;

public:
  /// Given a HashTable and a range, only the n-ths key value pairs of the
  /// given HashTable corresponding to the range will be mapped by this view.
  HashTableView(std::shared_ptr<hash_table_t> tab,
                const size_t start,
                const size_t end) :
  _hashTable(tab), _begin(_hashTable->getMapBegin()), _end(_hashTable->getMapBegin()), _numKeys(0), _dirty(true) {

    _begin = advance(start);
    _end = advance(end);
  }


  typename hash_table_t::map_const_iterator_t advance(size_t val) {
    size_t counter = 0;
    if (val == 0)
      return _hashTable->getMapBegin();

    for (typename hash_table_t::map_const_iterator_t it1 = _hashTable->getMapBegin(), it2 = it1, end = _hashTable->getMapEnd(); 
      it1 != end; it1 = it2) {

      // Skip to next key-value pair
      for (; (it2 != end) && (it1->first == it2->first); ++it2);
      if (++counter == val)
        return it2;
    }
    //if (counter == val)
      return _hashTable->getMapEnd();
    //throw std::runtime_error("Could not advance to position");
  }


  virtual ~HashTableView() {}

  /// Returns the number of key value pairs of underlying hash map structure.
  size_t size() const {
    return std::distance(_begin, _end);
  }

  /// Get positions for values in the table cells of given row and columns.
  /// TODO: check whether copy to new unordered_map and search via equal_range is faster
  virtual pos_list_t get(
    const hyrise::storage::c_atable_ptr_t &table,
    const field_list_t &columns,
    const pos_t row) const {

    pos_list_t pos_list;
    // produce key
    key_t key = MAP::hasher::getGroupKey(table, columns, columns.size(), row);
<<<<<<< HEAD

=======
>>>>>>> 6f0476f5
    for (typename hash_table_t::map_const_iterator_t it = _begin; it != _end; ++it) {
      if (it->first == key) {
        pos_list.push_back(it->second);
      }
    }
    return pos_list;
  }

  pos_list_t get(key_t key) const {
    pos_list_t pos_list;

    for (typename hash_table_t::map_const_iterator_t it = _begin; it != _end; ++it) {
      if (it->first == key) {
        pos_list.push_back(it->second);
      }
    }
    return pos_list;
  }


  /// Get const interators to underlying map's begin or end.
  typename hash_table_t::map_const_iterator_t getMapBegin() const {
    return _begin;
  }
  typename hash_table_t::map_const_iterator_t getMapEnd() const {
    return _end;
  }

  hyrise::storage::atable_ptr_t getHashTable() const {
    return _hashTable;
  }

  field_list_t getFields() const {
    return _hashTable->getFields();
  }

  size_t getFieldCount() const {
    return _hashTable->getFieldCount();
  }

  hyrise::storage::c_atable_ptr_t getTable() const {
    return _hashTable->getTable();
  }

  uint64_t numKeys() {
    if (_dirty) {
      uint64_t result = 0;
      for (typename hash_table_t::map_const_iterator_t it1 = _begin, it2 = it1, end = _end; it1 != end; it1 = it2) {
        for (; (it2 != end) && (it1->first == it2->first); ++it2);
        ++result;
      }
      return _numKeys = result;
    }
    return _numKeys;
  }
};

#endif  // SRC_LIB_STORAGE_HASHTABLE_H_<|MERGE_RESOLUTION|>--- conflicted
+++ resolved
@@ -111,7 +111,6 @@
     static auto hasher = std::hash<value_id_t>();
     return hasher(key);
   }
-<<<<<<< HEAD
 
   static T getGroupKey(const hyrise::storage::c_atable_ptr_t &table,
                        const field_list_t &columns,
@@ -121,19 +120,6 @@
   }
 };
 
-
-=======
-
-  static T getGroupKey(const hyrise::storage::c_atable_ptr_t &table,
-                       const field_list_t &columns,
-                       const size_t fieldCount,
-                       const pos_t row){
-    return extractSingle<T>(table, columns[0], table->getValueId(columns[0], row));
-  }
-};
-
-
->>>>>>> 6f0476f5
 // Multi Keys
 typedef std::unordered_multimap<aggregate_key_t, pos_t, GroupKeyHash<aggregate_key_t> > aggregate_hash_map_t;
 typedef std::unordered_multimap<join_key_t, pos_t, GroupKeyHash<join_key_t> > join_hash_map_t;
@@ -361,10 +347,7 @@
     pos_list_t pos_list;
     // produce key
     key_t key = MAP::hasher::getGroupKey(table, columns, columns.size(), row);
-<<<<<<< HEAD
-
-=======
->>>>>>> 6f0476f5
+
     for (typename hash_table_t::map_const_iterator_t it = _begin; it != _end; ++it) {
       if (it->first == key) {
         pos_list.push_back(it->second);
