// Copyright (c) 2012 Hasso-Plattner-Institut fuer Softwaresystemtechnik GmbH. All rights reserved.
#pragma once

#include <atomic>
#include <memory>
#include <stdexcept>
#include <vector>


#include "helper/not_implemented.h"
#include "storage/BaseAttributeVector.h"

namespace hyrise {
namespace storage {

template <typename T>
class AbstractFixedLengthVector : public BaseAttributeVector<T> {
 public:
  virtual const T& getRef(size_t column, size_t row) const = 0;
};

template <typename T>
class FixedLengthVector : public AbstractFixedLengthVector<T> {
 public:
  FixedLengthVector(std::size_t columns, std::size_t rows) :
      _columns(columns), _values(columns * rows) {}

<<<<<<< HEAD
  virtual ~FixedLengthVector() {
    Strategy::instance().deallocate(_values, _allocated_bytes);
  }

  void *data() {
    return _values;
=======
  // Increment the value by 1
  T inc(size_t column, size_t row) {
    check_access(column, row);
    return _values[row * _columns + column]++;
>>>>>>> 2b5cfc83
  }

  // Atomic Increment the value by one
  T atomic_inc(size_t column, size_t row) {
    check_access(column, row);
    return __sync_fetch_and_add(&_values[row * _columns + column], 1);
  }

  virtual T get(size_t column, size_t row) const override {
    return getRef(column, row);
  }

  virtual const T& getRef(size_t column, size_t row) const override {
    check_access(column, row);
    return _values[row * _columns + column];
  }

  virtual void set(size_t column, size_t row, T value) override {
    check_access(column, row);
    _values[row * _columns + column] = value;
  }

  virtual void reserve(size_t rows) override {
    _values.resize(_columns * rows);
  }

  virtual void resize(size_t rows) override {
    reserve(rows);
  }

  virtual std::uint64_t capacity() override {
    return _values.capacity() / _columns;
  }

  virtual std::uint64_t size() override {
    return _values.size() / _columns;
  }

  virtual void setNumRows(std::size_t num) override { NOT_IMPLEMENTED }

  virtual std::shared_ptr<BaseAttributeVector<T>> copy() override {
    return std::make_shared<FixedLengthVector>(*this);
  }

  virtual void clear() { _values.clear(); }
  virtual void rewriteColumn(const size_t, const size_t) {}
  virtual void *data() override { return _values.data();}
 private:
<<<<<<< HEAD
  void allocate(size_t bytes) {
    std::lock_guard<std::mutex> guard(_allocate_mtx);

    if (bytes != _allocated_bytes) {
      void *new_values = Strategy::instance().reallocate(_values, bytes, _allocated_bytes);
    
      if (bytes > _allocated_bytes)
        memset(((char*) new_values) + _allocated_bytes, 0, bytes - _allocated_bytes);

      if (new_values == nullptr) {
        Strategy::instance().deallocate(_values, _allocated_bytes);
        throw std::bad_alloc();
      }

      _values = static_cast<T*>(new_values);
      _allocated_bytes = bytes;
    }

  }

  inline void checkAccess(const size_t& column, const size_t& rows) const {
=======
  void check_access(std::size_t columns, std::size_t rows) const {
>>>>>>> 2b5cfc83
#ifdef EXPENSIVE_ASSERTIONS
    if (columns >= _columns) { throw std::out_of_range("Accessing column beyond boundaries"); }
    if (rows >= (_values.size() / _columns)) { throw std::out_of_range("Accessing row beyond boundaries"); }
#endif
  }
  const std::size_t _columns;
  std::vector<T> _values;
};


} } // namespace hyrise::storage<|MERGE_RESOLUTION|>--- conflicted
+++ resolved
@@ -25,19 +25,10 @@
   FixedLengthVector(std::size_t columns, std::size_t rows) :
       _columns(columns), _values(columns * rows) {}
 
-<<<<<<< HEAD
-  virtual ~FixedLengthVector() {
-    Strategy::instance().deallocate(_values, _allocated_bytes);
-  }
-
-  void *data() {
-    return _values;
-=======
   // Increment the value by 1
   T inc(size_t column, size_t row) {
     check_access(column, row);
     return _values[row * _columns + column]++;
->>>>>>> 2b5cfc83
   }
 
   // Atomic Increment the value by one
@@ -86,31 +77,7 @@
   virtual void rewriteColumn(const size_t, const size_t) {}
   virtual void *data() override { return _values.data();}
  private:
-<<<<<<< HEAD
-  void allocate(size_t bytes) {
-    std::lock_guard<std::mutex> guard(_allocate_mtx);
-
-    if (bytes != _allocated_bytes) {
-      void *new_values = Strategy::instance().reallocate(_values, bytes, _allocated_bytes);
-    
-      if (bytes > _allocated_bytes)
-        memset(((char*) new_values) + _allocated_bytes, 0, bytes - _allocated_bytes);
-
-      if (new_values == nullptr) {
-        Strategy::instance().deallocate(_values, _allocated_bytes);
-        throw std::bad_alloc();
-      }
-
-      _values = static_cast<T*>(new_values);
-      _allocated_bytes = bytes;
-    }
-
-  }
-
-  inline void checkAccess(const size_t& column, const size_t& rows) const {
-=======
   void check_access(std::size_t columns, std::size_t rows) const {
->>>>>>> 2b5cfc83
 #ifdef EXPENSIVE_ASSERTIONS
     if (columns >= _columns) { throw std::out_of_range("Accessing column beyond boundaries"); }
     if (rows >= (_values.size() / _columns)) { throw std::out_of_range("Accessing row beyond boundaries"); }
