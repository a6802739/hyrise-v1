// Copyright (c) 2012 Hasso-Plattner-Institut fuer Softwaresystemtechnik GmbH. All rights reserved.
/** @file AbstractTable.h
 *
 * Contains the class definition of AbstractTable.
 *
 */

#ifndef SRC_LIB_STORAGE_ABSTRACTTABLE_H_
#define SRC_LIB_STORAGE_ABSTRACTTABLE_H_

#include <limits>
#include <memory>
#include <stdexcept>

#include <vector>
#include <string>

#include "helper/types.h"
#include "helper/locking.h"

#include "storage/AbstractResource.h"
#include "storage/BaseDictionary.h"
#include "storage/storage_types.h"

#include <boost/lexical_cast.hpp>
#include <boost/uuid/uuid.hpp>
#include <boost/uuid/uuid_generators.hpp>
#include <boost/uuid/uuid_io.hpp>


class ColumnMetadata;
class AbstractDictionary;
class AbstractAttributeVector;

typedef struct {
  std::shared_ptr<AbstractAttributeVector> attribute_vector;
  size_t attribute_offset;
} attr_vector_offset_t;
typedef std::vector<attr_vector_offset_t> attr_vectors_t;

class StorageException : public std::runtime_error {

public:

  explicit StorageException(const std::string &msg): std::runtime_error(msg)
  {}

};

class MissingColumnException : public std::runtime_error {
public:

  explicit MissingColumnException(const std::string &what): std::runtime_error(what)
  {}
};


/**
 * Abstract table is the magic base class for all data storages, it is used
 * in many different ways, in containers, plain tables, intermediate results
 * and more.
 */
class AbstractTable : public AbstractResource {
<<<<<<< HEAD

  friend class Store;

private:

  unsigned _generation;

  hyrise::locking::Spinlock _tableMtx;

  // Global unique identifier for this object
  boost::uuids::uuid _uuid = boost::uuids::nil_uuid();
  
public:

=======
 public:
>>>>>>> c249c25a
  typedef std::shared_ptr<AbstractDictionary> SharedDictionaryPtr;

  /**
   * Copy the table's structure.
   * Returns a pointer to an AbstractTable with a copy of the current table's
   * structure, containing all fields specified in the first parameter or all
   * if left empty, as well as the current table's dictionary for those fields
   * in case reuse_dict is set to true.
   *
   * @param fields          List of fields to be copied (all if empty or nullptr).
   * @param reuse_dict      Also copy the table's dictionary (default=false).
   * @param initial_size    Initial size of the returned table (default=0).
   * @param with_containers Only used by derived classes.
   * @param compressed      Sets the compressed storage for the new table
   */
  virtual hyrise::storage::atable_ptr_t copy_structure(const field_list_t *fields = nullptr, bool reuse_dict = false, size_t initial_size = 0, bool with_containers = true, bool compressed = false) const;


  /**
   * Copy the table's structure modifiable.
   * Returns a pointer to an AbstractTable with a copy of the current table's
   * structure, containing all fields specified in the first parameter or all
   * if left empty, as well as the current table's dictionary-type for each
   * field, without values for future modification.
   *
   * @param fields          List of fields to be copied (all if empty or nullptr).
   * @param initial_size    Initial size of the returned table (default=0).
   * @param with_containers Only used by derived classes.
   */
  virtual hyrise::storage::atable_ptr_t copy_structure_modifiable(const field_list_t *fields = nullptr, size_t initial_size = 0, bool with_containers = true) const;


  /**
   * Get the value-IDs for a certain row.
   * Returns a ValueIdList object containing a vector of ValueIds for all
   * specified fields in a given row.
   *
   * @param row    Row from which to extract the ValueIDs.
   * @param fields List of respected fields (all if empty).
   */
  ValueIdList copyValueIds(size_t row, const field_list_t *fields = nullptr) const;


  /**
   * Get the metadata for a certain column.
   * Returns a pointer to a ColumnMetadata object for a specified column.
   * @note Must be implemented by any derived class!
   *
   * @param column   Column for which to return the metadata.
   * @param row      Row in that column (default=0).
   * @param table_id ID of the table from which to extract (default=0).
   */
  virtual const ColumnMetadata *metadataAt(size_t column, size_t row = 0, table_id_t table_id = 0) const = 0;

  /**
   * Returs a list of references to metadata of this table. 
   *
   * The list is newly created for all calls to this method, but the
   * references stay the same. Thus calling this method incurrs a
   * linear cost to the width of the table.
   */
  metadata_vec_t metadata() const;

  /**
   * Get the dictionary for a certain column.
   * @note Must be implemented by any derived class!
   *
   * @param column   Column from which to extract the dictionary.
   * @param row      Row in that column (default=0).
   * @param table_id ID of the table from which to extract (default=0).
   */
  virtual const SharedDictionaryPtr& dictionaryAt(size_t column, size_t row = 0, table_id_t table_id = 0) const = 0;


  /**
   * Get the dictionary for a certain column by table ID.
   * @note Must be implemented by any derived class!
   *
   * @param column   Column from which to extract the dictionary.
   * @param table_id ID of the table from which to extract.
   */
  virtual const SharedDictionaryPtr& dictionaryByTableId(size_t column, table_id_t table_id) const = 0;


  /**
   * Get all dictionaries.
   *
   */
  std::vector<SharedDictionaryPtr> *dictionaries() const;


  /**
   * Sets the dictionary for a certain column.
   * @note Must be implemented by any derived class!
   *
   * @param dict     Dictionary to be used.
   * @param column   Column for which to set the dictionary.
   * @param row      Row in that column (default=0).
   * @param table_id ID of the table (default=0).
   */
  virtual void setDictionaryAt(SharedDictionaryPtr dict, size_t column, size_t row = 0, table_id_t table_id = 0) = 0;


  /**
   * Returns the type of the column.
   * @note Must be implemented by any derived class!
   *
   * @param column Column from which to extract the type.
   */
  DataType typeOfColumn(size_t column) const;


  /**
   * Returns the number of rows in the table
   * @note Must be implemented by any derived class!
   */
  virtual size_t size() const = 0;


  /**
   * Returns the number of columns.
   * @note Must be implemented by any derived class!
   */
  virtual size_t columnCount() const = 0;

  /**
   * Returns the number of a column by its name.
   *
   * @param column Name of the column as String.
   */
  field_t numberOfColumn(const std::string &column) const;

  /**
   * Returns the name of a column by its number.
   *
   * @param column Number of the column as numeric value.
   */
  std::string nameOfColumn(size_t column) const;


  /**
   * Returns the value-ID of a cell.
   * @note Must be implemented by any derived class!
   *
   * @param column Column number of the cell.
   * @param row    Row number of the cell.
   */
  virtual ValueId getValueId(size_t column, size_t row) const = 0;


  /**
   * Sets the value ID of a cell.
   * @note Should be implemented in derived classes or throws runtime error!
   *
   * @param column  Column number of the cell.
   * @param row     Row number of the cell.
   * @param valueId New value-ID of the cell.
   */
  virtual void setValueId(size_t column, size_t row, const ValueId valueId);


  /**
   * Reorganizes the bit vector of a certain column.
   * @warning Throws runtime error if not implemented!
   *
   * @param nr_of_values   Total number of values that must fit.
   */
  virtual void reserve(size_t nr_of_values);

  /**
   * Resize the table to the given number of rows based on the
   * parameter
   * @warning Throws runtime error if not implemented
   *
   * @param rows           The new number of rows in this table
   */
  virtual void resize(size_t rows);

  /**
   * Returns the number of partitions in this table.
   * @note Must be implemented by any derived class!
   */
  virtual unsigned partitionCount() const = 0;


  /**
   * Returns the width of a specified partition in number of attributes.
   * @note Must be implemented by any derived class!
   *
   * @param slice The slice of interest.
   */
  virtual size_t partitionWidth(size_t slice) const = 0;


  /**
   * Prints the table
   */
  virtual void print(size_t limit = (size_t) -1) const;

  /**
   * Returns the number of horizontal subtables.
   * @note Must be implemented by any derived class!
   */
  virtual table_id_t subtableCount() const = 0;


  /**
   * Templated method to retrieve the value-ID for a given value.
   *
   * @param column   Column containing the value.
   * @param value    The value.
   * @param create   Create the value if it is not existing (default=false)
   * @param table_id ID of the table containing the value (default=0).
   */
  template <typename T>
  inline ValueId getValueIdForValue(const size_t column, const T value, const bool create = false, const table_id_t table_id = 0) const {

    // FIXME here should be some basic type checking, at least we should check with a better cast and catch the std::exception
    // FIXME horizontal containers will go down here, needs a row index, can be default 0

    const auto& map = std::dynamic_pointer_cast<BaseDictionary<T>>(dictionaryAt(column, 0, table_id));
    ValueId valueId;
    valueId.table = table_id;

    if (map->valueExists(value)) {
      valueId.valueId = map->getValueIdForValue(value);
    } else if (create) {
      valueId.valueId = map->addValue(value);
      /*if (map->isOrdered()) {
        throw std::runtime_error("Cannot insert value in an ordered dictionary");
      } else {
        
      }*/
    } else {
      // TODO: We should document that INT_MAX is an invalid document ID
      valueId.valueId = std::numeric_limits<value_id_t>::max();
    }

    return valueId;
  }


  /**
   * Templated method to retrieve the value-ID for a given value.
   * Calls dictionaryByTableId(...) instead of dictionaryAt(...)
   *
   * @param column   Column containing the value.
   * @param value    The value.
   * @param create   Create the value if it is not existing (default=false)
   * @param table_id ID of the table containing the value (default=0).
   */
  template <typename T>
  inline ValueId getValueIdForValueByTableId(const size_t column, const T value, const bool create = false, const table_id_t table_id = 0) const {

    // FIXME here should be some basic type checking, at least we should check with a better cast and catch the std::exception
    // FIXME horizontal containers will go down here, needs a row index, can be default 0

    const auto& map = std::dynamic_pointer_cast<BaseDictionary<T>>(dictionaryByTableId(column, table_id));
    ValueId valueId;
    valueId.table = table_id;

    if (map->valueExists(value)) {
      valueId.valueId = map->getValueIdForValue(value);
    } else if (create) {
      /*if (map->isOrdered()) {
        throw std::runtime_error("Cannot insert value in an ordered dictionary");
        }*/

      valueId.valueId = map->addValue(value);
    } else {
      valueId.valueId = std::numeric_limits<value_id_t>::max();
    }

    return valueId;
  }


  /**
   * Templated method, checks whether or not a value is contained in a column.
   *
   * @param column   Column to check.
   * @param value    Value to look for.
   * @param table_id ID of the table (default=0).
   */
  template<typename T>
  inline bool valueExists(const field_t column, const T value, const table_id_t table_id = 0) const {
    const auto& map = std::dynamic_pointer_cast<BaseDictionary<T>>(dictionaryAt(column, 0, table_id));
    return map->valueExists(value);
  }

  /**
   * Templated base method for setting a value.
   *
   * @param column Column of the cell.
   * @param row    Row of the cell.
   * @param value  Value to be assigned to the cell.
   */
  template <typename T>
  void setValue(size_t column, size_t row, const T &value) {
    const auto& map = std::dynamic_pointer_cast<BaseDictionary<T>>(dictionaryAt(column, row));

    ValueId valueId;
    valueId.table = 0;

    if (map->valueExists(value)) {
      valueId.valueId = map->getValueIdForValue(value);
    } else {
      valueId.valueId = map->addValue(value);
    }

    //return valueId;
    //ValueId valueId = getValueIdForValue(column, value, true);
    setValueId(column, row, valueId);

  }


  /**
   * Templated method for retrieving a value by its ID.
   *
   * @param column  Column containing the value.
   * @param valueId ID of the value to be returned.
   */
  template <typename T>
  inline T getValueForValueId(const field_t column, const ValueId valueId) const {
    typedef BaseDictionary<T> dict_t;
    if (valueId.table != 0) {
      return std::static_pointer_cast<dict_t>(dictionaryByTableId(column, valueId.table))->getValueForValueId(valueId.valueId);
    } else {
      return std::static_pointer_cast<dict_t>(dictionaryAt(column, 0, valueId.table))->getValueForValueId(valueId.valueId);
    }
  }


  /**
   * Templated method for retrieving a value from a cell.
   *
   * @param column Column of the cell.
   * @param row    Row of the cell.
   */
  template <typename T>
  T getValue(const field_t column, const size_t row) const {
    typedef BaseDictionary<T> dict_t;
    ValueId valueId = getValueId(column, row);
    if (valueId.table != 0) {
      return std::static_pointer_cast<dict_t>(dictionaryByTableId(column, valueId.table))->getValueForValueId(valueId.valueId);
    } else {
      return std::static_pointer_cast<dict_t>(dictionaryAt(column, row, valueId.table))->getValueForValueId(valueId.valueId);
    }
    //return std::static_pointer_cast<dict_t>(dictionaryAt(column, row, valueId.table))->getValueForValueId(valueId.valueId);
    //return getValueForValueId<T>(column, valueId);
  }


  /**
   * Templated method for retrieving a value from a cell.
   *
   * @param column Column of the cell.
   * @param row    Row of the cell.
   */
  template <typename T>
  T getValue(const field_name_t &column_name, const size_t row) const {
    size_t column = numberOfColumn(column_name);
    return getValue<T>(column, row);
  }


  /**
   * Print the value.
   *
   * @param column Column of the cell containing the value.
   * @param row    Row of the cell containing the value.
   */
  std::string printValue(size_t column, size_t row) const;


  /**
   * Templated method for copying a value from another table.
   *
   * @param source  Table from which to copy the value.
   * @param src_col Column of the source cell.
   * @param src_row Row of the source cell.
   * @param dst_col Column of the target cell.
   * @param dst_row Row of the target cell.
   */
  template <typename T>
  void copyValueFrom(const hyrise::storage::c_atable_ptr_t& source, const size_t src_col, const size_t src_row, const size_t dst_col, const size_t dst_row) {
    T value = source->getValue<T>(src_col, src_row);
    setValue<T>(dst_col, dst_row, value);
  }


  /**
   * Copies a value from another table by column and row.
   *
   * @param source  Table from which to copy the value.
   * @param src_col Column of the source cell.
   * @param src_row Row of the source cell.
   * @param dst_col Column of the target cell.
   * @param dst_row Row of the target cell.
   */
  void copyValueFrom(const hyrise::storage::c_atable_ptr_t& source, size_t src_col, size_t src_row, size_t dst_col, size_t dst_row);


  /**
   * Copies a value from another table by column and value-ID.
   *
   * @param source  Table from which to copy the value.
   * @param src_col Column of the source cell.
   * @param vid     Value-ID in the source Column.
   * @param dst_col Column of the target cell.
   * @param dst_row Row of the target cell.
   */
  void copyValueFrom(const hyrise::storage::c_atable_ptr_t& source, size_t src_col, ValueId vid, size_t dst_col, size_t dst_row);


  /**
   * Copies a row from another table with or without values.
   *
   * @param source      Table from which to copy the value.
   * @param src_row     Row in the source table.
   * @param dst_row     Row in the target table.
   * @param copy_values Also copy the values (default=true).
   * @param use_memcpy  Use memcpy for the copying (default=true).
   */
  void copyRowFrom(const hyrise::storage::c_atable_ptr_t& source, size_t src_row, size_t dst_row, bool copy_values = true, bool use_memcpy = true);


  /**
   * Write the table data into a file as-is.
   *
   * @param filename Name of the file to be written to.
   */
  void write(const std::string &filename) const;



  /**
   * Test for equality of this table's content with another table's.
   *
   * @param other Table to compare content to.
   */
  bool contentEquals(const hyrise::storage::c_atable_ptr_t& other) const;


  /**
   * Create of copy of this table.
   * @note Must be implemented by any derived class!
   */
  virtual hyrise::storage::atable_ptr_t copy() const = 0;

  /** 
  * get underlying attribute vectors for column
  *
  * This method returns a struct containing the reference to the attribute
  * vector and the offset of the attribut in this vector. This allows a direct
  * access to the memory and keeping the high-level data structures.
  */
  virtual const attr_vectors_t getAttributeVectors(size_t column) const;

  virtual void debugStructure(size_t level=0) const;

  boost::uuids::uuid getUuid() const;
<<<<<<< HEAD

  void setUuid(boost::uuids::uuid u = boost::uuids::nil_uuid());
=======
>>>>>>> c249c25a
  
  void setUuid(boost::uuids::uuid u);
 private:
  // Global unique identifier for this object  
  boost::uuids::uuid _uuid = boost::uuids::random_generator()();
};

#endif  // SRC_LIB_STORAGE_ABSTRACTTABLE_H_
<|MERGE_RESOLUTION|>--- conflicted
+++ resolved
@@ -61,24 +61,7 @@
  * and more.
  */
 class AbstractTable : public AbstractResource {
-<<<<<<< HEAD
-
-  friend class Store;
-
-private:
-
-  unsigned _generation;
-
-  hyrise::locking::Spinlock _tableMtx;
-
-  // Global unique identifier for this object
-  boost::uuids::uuid _uuid = boost::uuids::nil_uuid();
-  
-public:
-
-=======
- public:
->>>>>>> c249c25a
+
   typedef std::shared_ptr<AbstractDictionary> SharedDictionaryPtr;
 
   /**
@@ -542,16 +525,13 @@
   virtual void debugStructure(size_t level=0) const;
 
   boost::uuids::uuid getUuid() const;
-<<<<<<< HEAD
 
   void setUuid(boost::uuids::uuid u = boost::uuids::nil_uuid());
-=======
->>>>>>> c249c25a
   
   void setUuid(boost::uuids::uuid u);
  private:
   // Global unique identifier for this object  
-  boost::uuids::uuid _uuid = boost::uuids::random_generator()();
+  boost::uuids::uuid _uuid = boost::uuids::nil_uuid()()();
 };
 
 #endif  // SRC_LIB_STORAGE_ABSTRACTTABLE_H_
