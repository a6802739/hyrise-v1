#include "AbstractResource.h"

namespace hyrise {
namespace storage {

namespace {
  resource_id_t getUniqueId() {
    static resource_id_t id = 0;
    return ++id;
  }
}

AbstractResource::AbstractResource() :
  _id(getUniqueId()) {}

AbstractResource::~AbstractResource() {}
<<<<<<< HEAD

resource_id_t AbstractResource::id() const {
  return _id;
}
} } // namespace hyrise::storage
=======
}
}  // namespace hyrise::storage
>>>>>>> b6475d0b
<|MERGE_RESOLUTION|>--- conflicted
+++ resolved
@@ -14,13 +14,10 @@
   _id(getUniqueId()) {}
 
 AbstractResource::~AbstractResource() {}
-<<<<<<< HEAD
 
 resource_id_t AbstractResource::id() const {
   return _id;
 }
-} } // namespace hyrise::storage
-=======
+
 }
-}  // namespace hyrise::storage
->>>>>>> b6475d0b
+}  // namespace hyrise::storage