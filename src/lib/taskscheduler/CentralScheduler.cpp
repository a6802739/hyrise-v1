/*
 * CentralScheduler.cpp
 *
 *  Created on: Mar 20, 2013
 *      Author: jwust
 */

#include "CentralScheduler.h"

log4cxx::LoggerPtr CentralScheduler::_logger = log4cxx::Logger::getLogger("taskscheduler.CentralScheduler");

// register Scheduler at SharedScheduler
namespace {
bool registered  =
    SharedScheduler::registerScheduler<CentralScheduler>("CentralScheduler");
}

CentralScheduler::CentralScheduler(int threads) {
  // create and launch threads
  if(threads > getNumberOfCoresOnSystem()){
    fprintf(stderr, "Tried to use more threads then cores - no binding of threads takes place\n");
    for(int i = 0; i < threads; i++){
      _worker_threads.emplace_back(WorkerThread(*this));
    }
  } else {
    // bind threads to cores
    for(int i = 0; i < threads; i++){
      //_worker_threads.push_back(new std::thread(WorkerThread(*this)));
      std::thread thread(WorkerThread(*this));
      hwloc_cpuset_t cpuset;
      hwloc_obj_t obj;
      hwloc_topology_t topology = getHWTopology();

      obj = hwloc_get_obj_by_type(topology, HWLOC_OBJ_CORE, i);
      // the bitmap to modify
      cpuset = hwloc_bitmap_dup(obj->cpuset);
      // remove hyperthreads
      hwloc_bitmap_singlify(cpuset);
      // bind
      if (hwloc_set_thread_cpubind(topology, thread.native_handle(), cpuset, HWLOC_CPUBIND_STRICT | HWLOC_CPUBIND_NOMEMBIND)) {
        char *str;
        int error = errno;
        hwloc_bitmap_asprintf(&str, obj->cpuset);
        fprintf(stderr, "Couldn't bind to cpuset %s: %s\n", str, strerror(error));
        fprintf(stderr, "Continuing as normal, however, no guarantees\n");
        free(str);
      }
<<<<<<< HEAD
      
      // assuming single machine system                                                                                                         
      obj = hwloc_get_obj_by_type(topology, HWLOC_OBJ_MACHINE, 0);
      // set membind policy interleave for this thread                                                                                          
      if (hwloc_set_membind_nodeset(topology, obj->nodeset, HWLOC_MEMBIND_INTERLEAVE, HWLOC_MEMBIND_STRICT | HWLOC_MEMBIND_THREAD)) {
	char *str;
	int error = errno;
	hwloc_bitmap_asprintf(&str, obj->nodeset);
	fprintf(stderr, "Couldn't membind to nodeset  %s: %s\n", str, strerror(error));
	fprintf(stderr, "Continuing as normal, however, no guarantees\n");
	free(str);
      }

      _worker_threads.push_back(thread);
=======
      hwloc_bitmap_free(cpuset);
      _worker_threads.push_back(std::move(thread));
>>>>>>> ae1582a0
    }
  }
  _status = RUN;
}

CentralScheduler::~CentralScheduler() {
  // wait until all threads have joined
  if(_worker_threads.size() > 0)
    shutdown();
}

void WorkerThread::operator()(){
  //infinite thread loop
  while (1) {
    if (scheduler._status == scheduler.TO_STOP){
      break;
    }
    // lock queue to get task
    std::unique_lock<lock_t> ul(scheduler._queueMutex);
    // get task and execute
    if (scheduler._runQueue.size() > 0) {
      std::shared_ptr<Task> task = scheduler._runQueue.front();
      // get first task
      scheduler._runQueue.pop();
      ul.unlock();
      if (task) {
        (*task)();
        LOG4CXX_DEBUG(scheduler._logger, "Executed task " << task->vname() << "; hex " << std::hex << &task << std::dec);
        // notify done observers that task is done
        task->notifyDoneObservers();
      }
    }
    // no task in runQueue -> sleep and wait for new tasks
    else {
      //if queue still empty go to sleep and wait until new tasks have been arrived
      if (scheduler._runQueue.size() < 1) {
        // if thread is about to stop, break execution loop

        if (scheduler._status != scheduler.RUN)
          continue;

        
        scheduler._condition.wait(ul);
      }
    }
  }
}

/*
 * schedule a task for execution
 */
void CentralScheduler::schedule(std::shared_ptr<Task> task){
  // simple strategy: check if task is ready to run -> push to run_queue
  // otherwise store in wait list

  // lock the task - otherwise, a notify might happen prior to the task being added to the wait set
  task->lockForNotifications();
  if (task->isReady()){
    std::lock_guard<lock_t> lk(_queueMutex);
    _runQueue.push(task);
    _condition.notify_one();
  }
  else {
    task->addReadyObserver(shared_from_this());
    std::lock_guard<lock_t> lk(_setMutex);
    _waitSet.insert(task);
    LOG4CXX_DEBUG(_logger,  "Task " << std::hex << (void *)task.get() << std::dec << " inserted in wait queue");
  }
  task->unlockForNotifications();
}
/*
 * shutdown task scheduler; makes sure all underlying threads are stopped
 */
void CentralScheduler::shutdown(){
  {
    std::lock_guard<lock_t> lk(_queueMutex);
    {
      _status = TO_STOP;
    }
    //wake up thread in case thread is sleeping
    _condition.notify_all();
  }
  for(size_t i = 0; i < _worker_threads.size(); i++){
    _worker_threads[i].join();
  }
  _worker_threads.clear();
}

/**
 * get number of worker
 */
size_t CentralScheduler::getNumberOfWorker() const{
  return _worker_threads.size();
}

/*
 * notify scheduler that a given task is ready
 */
void CentralScheduler::notifyReady(std::shared_ptr<Task> task) {
  // remove task from wait set
  _setMutex.lock();
  int tmp = _waitSet.erase(task);
  _setMutex.unlock();

  // if task was found in wait set, schedule task to next queue
  if (tmp == 1) {
    LOG4CXX_DEBUG(_logger, "Task " << std::hex << (void *)task.get() << std::dec << " ready to run");
    std::lock_guard<lock_t> lk(_queueMutex);
    _runQueue.push(task);
    _condition.notify_one();
  } else
    // should never happen, but check to identify potential race conditions
    LOG4CXX_ERROR(_logger, "Task that notified to be ready to run was not found / found more than once in waitSet! " << std::to_string(tmp));
}<|MERGE_RESOLUTION|>--- conflicted
+++ resolved
@@ -45,8 +45,7 @@
         fprintf(stderr, "Continuing as normal, however, no guarantees\n");
         free(str);
       }
-<<<<<<< HEAD
-      
+
       // assuming single machine system                                                                                                         
       obj = hwloc_get_obj_by_type(topology, HWLOC_OBJ_MACHINE, 0);
       // set membind policy interleave for this thread                                                                                          
@@ -59,11 +58,8 @@
 	free(str);
       }
 
-      _worker_threads.push_back(thread);
-=======
       hwloc_bitmap_free(cpuset);
       _worker_threads.push_back(std::move(thread));
->>>>>>> ae1582a0
     }
   }
   _status = RUN;
