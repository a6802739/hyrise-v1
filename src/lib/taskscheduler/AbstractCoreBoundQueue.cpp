--- conflicted
+++ resolved
@@ -42,11 +42,7 @@
   // NEver ever run antything on core 0, this is where the system runs
   // and we can only get worse from there thatswhy we use numprocs-1 as the suitable number
   
-<<<<<<< HEAD
-  const int freeCores = std::min(NUM_PROCS - 1, 3);
-=======
   const size_t freeCores = std::min(NUM_PROCS - 1, 2);
->>>>>>> 43dcc3b2
   core = (core % (NUM_PROCS - freeCores)) + freeCores;
 
   if (core < NUM_PROCS) {
