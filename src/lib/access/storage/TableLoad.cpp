--- conflicted
+++ resolved
@@ -1,18 +1,13 @@
 // Copyright (c) 2012 Hasso-Plattner-Institut fuer Softwaresystemtechnik GmbH. All rights reserved.
 #include "TableLoad.h"
-
-#include <iostream>
 
 #include "access/system/QueryParser.h"
 
 #include "io/loaders.h"
 #include "io/shortcuts.h"
 #include "io/StorageManager.h"
-#include "io/CSVLoader.h"
 
 #include "log4cxx/logger.h"
-
-//#include "access/SortScan.h"
 
 namespace hyrise {
 namespace access {
@@ -63,7 +58,6 @@
   } else {
     sm->getTable(_table_name);
   }
-
   auto _table = sm->getTable(_table_name);
   LOG4CXX_DEBUG(logger, "Loaded Table Size" << _table->size());
   addResult(_table);
@@ -77,7 +71,6 @@
   s->setHeaderString(data["header_string"].asString());
   s->setUnsafe(data["unsafe"].asBool());
   s->setRaw(data["raw"].asBool());
-  
   if (data.isMember("delimiter")) {
     s->setDelimiter(data["delimiter"].asString());
   }
@@ -104,10 +97,5 @@
   _delimiter = d;
   _hasDelimiter = true;
 }
-<<<<<<< HEAD
-
-} } // namespace hyrise::access
-=======
 }
-}
->>>>>>> b6475d0b
+}