// Copyright (c) 2012 Hasso-Plattner-Institut fuer Softwaresystemtechnik GmbH. All rights reserved.
#include "helper.h"

#include <iostream>
#include <fstream>
#include <memory>

#include "access/HashBuild.h"
#include "access/HashJoinProbe.h"
#include "access/system/RequestParseTask.h"
#include "access/system/ResponseTask.h"
#include "access/SortScan.h"

#include "helper/HttpHelper.h"
#include "helper/types.h"

#include "net/AbstractConnection.h"

#include "storage/AbstractTable.h"
#include "storage/AbstractHashTable.h"

#include "taskscheduler/SharedScheduler.h"

#include "testing/test.h"

namespace hyrise {
namespace access {

storage::c_atable_ptr_t sortTable(storage::c_atable_ptr_t table) {
  size_t c = table->columnCount();
  for (size_t f = 0; f < c; f++) {
    hyrise::access::SortScan so;
    so.addInput(table);
    so.setSortField(f);
    table = so.execute()->getResultTable();
  }
  return table;
}
const hyrise::storage::c_atable_ptr_t hashJoinSameTable(hyrise::storage::c_atable_ptr_t& table, field_list_t& columns) {

  /*
std::vector<std::shared_ptr<hyrise::access::HashBuild> > hashBuilds;
for (unsigned int i = 0; i < columns.size(); ++i) {
hashBuilds.push_back(std::make_shared<hyrise::access::HashBuild>());
hashBuilds[i]->addInput(table);
hashBuilds[i]->addField(columns[i]);
}
   */
  auto hashBuild = std::make_shared<hyrise::access::HashBuild>();
  hashBuild->addInput(table);
  hashBuild->setKey("join");
  for (unsigned int i = 0; i < columns.size(); ++i) {
    hashBuild->addField(columns[i]);
  }
  auto hashJoinProbe = std::make_shared<hyrise::access::HashJoinProbe>();
  hashJoinProbe->addInput(table);
  for (auto col : columns) {
    hashJoinProbe->addField(col);
  }
  hashJoinProbe->addInput(hashBuild->execute()->getResultHashTable());

  return hashJoinProbe->execute()->getResultTable();
}

EdgesBuilder& EdgesBuilder::clear() {
  edges.clear();
  return *this;
}

EdgesBuilder& EdgesBuilder::appendEdge(const std::string& src, const std::string& dst) {
  const edge_t newEdge = edge_t(src, dst);
  edges.push_back(newEdge);
  return *this;
}

Json::Value EdgesBuilder::getEdges() const {
  Json::Value jsonEdges = Json::Value(Json::arrayValue);
  for (edges_map_iterator it = this->edges.begin(); it != this->edges.end(); ++it) {
    Json::Value srcNode(it->first);
    Json::Value dstNode(it->second);
    Json::Value edge(Json::arrayValue);
    edge.append(srcNode);
    edge.append(dstNode);
    jsonEdges.append(edge);
  }
  return jsonEdges;
}


bool isEdgeEqual(const Json::Value& edges, const unsigned position, const std::string& src, const std::string& dst) {
  Json::Value currentEdge = edges[position];
  return currentEdge[0u] == src && currentEdge[1u] == dst;
}



<<<<<<< HEAD

std::string loadFromFile(const std::string& path) {
  parameter_map_t map;
  return loadParameterized(path, map);
}

void setParameter(parameter_map_t& map, std::string name, float value) {
  map[name] = new ConcreteParameterValue<float>(value);
}

void setParameter(parameter_map_t& map, std::string name, int value) {
  map[name] = new ConcreteParameterValue<int>(value);
}

void setParameter(parameter_map_t& map, std::string name, std::string value) {
  map[name] = new ConcreteParameterValue<std::string>(value);
}

namespace {
  enum FormatType { IntFormatType, StringFormatType, FloatFormatType, NoneFormat};

  FormatType getType(char c) {
    switch (c) {
      case 'i':
      case 'd': return IntFormatType;
      case 'f': return FloatFormatType;
      case 's': return StringFormatType;
      default: return NoneFormat;
    }
  }
}

std::string loadParameterized(const std::string &path, const parameter_map_t& params) {
=======
std::string loadFromFile(std::string path) {
>>>>>>> b6475d0b
  std::ifstream data_file(path.c_str());
  std::string file((std::istreambuf_iterator<char>(data_file)), std::istreambuf_iterator<char>());
  data_file.close();

  for (auto& param : params) {
    size_t pos = (size_t) -1;
    const std::string name = "%(" + param.first + ")";
    
    while ((pos = file.find(name, pos + 1)) != file.npos) {
      size_t curpos = pos + name.length();
      std::ostringstream os;

      if (isdigit(file.at(curpos))) {
        char* endptr;
        size_t width = strtol(file.c_str() + curpos, &endptr, 10);
        curpos = endptr - file.c_str();
        os << std::setw(width);
      }
      
      if (!isalpha(file.at(curpos)))
        throw std::runtime_error("no format set for parameter \'" + param.first + "\'");
      
      switch (getType(file.at(curpos))) {
        case FloatFormatType:
        case IntFormatType:    os << std::setfill('0'); break;
        case StringFormatType: os << std::setfill(' '); break;
        case NoneFormat: throw std::runtime_error("illegal format for parameter \'" + param.first + "\'");
      }

      os << param.second->toString();
      file.replace(pos, curpos + 1 - pos, os.str());
    }
  }

  return file;
}

class MockedConnection : public hyrise::net::AbstractConnection {
 public:
  MockedConnection(const std::string& body) : _body(body) {}

  virtual void respond(const std::string& r, std::size_t code, const std::string& contentType) { _response = r; }

  std::string getResponse() { return _response; }

  bool hasBody() const { return !_body.empty(); }

  std::string getBody() const { return _body; }

  std::string getPath() const { return ""; }

 private:
  std::string _body;
  std::string _response;
};

/**
 * This function is used to simulate the execution of plan operations
 * using the threadpool. The input to this function is a JSON std::string
 * that will be parsed and the necessary plan operations will be
 * instantiated.
 */
storage::c_atable_ptr_t executeAndWait(std::string httpQuery, size_t poolSize, std::string* evt) {
  using namespace hyrise;
  using namespace hyrise::access;
  std::unique_ptr<MockedConnection> conn(new MockedConnection("performance=true&query=" + httpQuery));

  taskscheduler::SharedScheduler::getInstance().resetScheduler("WSCoreBoundQueuesScheduler", poolSize);
  const auto& scheduler = taskscheduler::SharedScheduler::getInstance().getScheduler();

  auto request = std::make_shared<RequestParseTask>(conn.get());
  auto response = request->getResponseTask();

  auto wait = std::make_shared<taskscheduler::WaitTask>();
  wait->addDependency(response);

  scheduler->schedule(wait);
  scheduler->schedule(request);

  wait->wait();



  auto result_task = response->getResultTask();

  /*
  */

  if (response->getState() == OpFail) {
    throw std::runtime_error(joinString(response->getErrorMessages(), "\n"));
  }

  if (result_task == nullptr) {
    throw std::runtime_error("Response: " + conn->getResponse());
  }

  if (evt != nullptr) {
    *evt = result_task->getEvent();
  }

  return result_task->getResultTable();
}
}
}  // namespace hyrise::access<|MERGE_RESOLUTION|>--- conflicted
+++ resolved
@@ -94,8 +94,6 @@
 
 
 
-<<<<<<< HEAD
-
 std::string loadFromFile(const std::string& path) {
   parameter_map_t map;
   return loadParameterized(path, map);
@@ -128,9 +126,6 @@
 }
 
 std::string loadParameterized(const std::string &path, const parameter_map_t& params) {
-=======
-std::string loadFromFile(std::string path) {
->>>>>>> b6475d0b
   std::ifstream data_file(path.c_str());
   std::string file((std::istreambuf_iterator<char>(data_file)), std::istreambuf_iterator<char>());
   data_file.close();
