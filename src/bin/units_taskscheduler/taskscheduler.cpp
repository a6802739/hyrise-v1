// Copyright (c) 2012 Hasso-Plattner-Institut fuer Softwaresystemtechnik GmbH. All rights reserved.
#include <iostream>
#include <algorithm>
#include <iterator>
#include <ctime>
#include <sys/time.h>

#include "testing/test.h"

#include "access/NoOp.h"

#include "taskscheduler/SharedScheduler.h"
#include "taskscheduler/CoreBoundQueuesScheduler.h"
#include "taskscheduler/WSCoreBoundQueuesScheduler.h"
#include "taskscheduler/ThreadPerTaskScheduler.h"

#include "helper/make_unique.h"
#include "helper/HwlocHelper.h"


namespace hyrise {
namespace access {

#if GTEST_HAS_PARAM_TEST

using ::testing::TestWithParam;
using ::testing::ValuesIn;

// list schedulers to be tested
std::vector<std::string> getSchedulersToTest() {
<<<<<<< HEAD
 return {"WSCoreBoundQueuesScheduler",
           "CoreBoundQueuesScheduler",
           "CentralScheduler",
           "CentralPriorityScheduler",
           "CoreBoundPriorityQueuesScheduler",
           "WSCoreBoundPriorityQueuesScheduler"};
=======
  std::vector<std::string> result { "WSCoreBoundQueuesScheduler",
              "CoreBoundQueuesScheduler",
              "CentralScheduler",
              "CentralPriorityScheduler",
              "CoreBoundPriorityQueuesScheduler",
      "WSCoreBoundPriorityQueuesScheduler",
      "ThreadPerTaskScheduler"
      };

  return result;
>>>>>>> b1a038b7
}

class SchedulerTest : public TestWithParam<std::string> {
 public:
  virtual void SetUp() {
    scheduler_name = GetParam();
  }

 protected:
  std::string scheduler_name;
};

INSTANTIATE_TEST_CASE_P(
    Scheduler,
    SchedulerTest,
    ValuesIn(getSchedulersToTest()));

TEST_P(SchedulerTest, setScheduler) {
  SharedScheduler::getInstance().resetScheduler("CoreBoundQueuesScheduler");
  AbstractTaskScheduler * scheduler = SharedScheduler::getInstance().getScheduler();
  CoreBoundQueuesScheduler * simple_task_scheduler = dynamic_cast<CoreBoundQueuesScheduler *>(scheduler);
  bool test = (simple_task_scheduler == NULL);
  ASSERT_EQ(test, false);

  SharedScheduler::getInstance().resetScheduler(scheduler_name, getNumberOfCoresOnSystem());
}

TEST_P(SchedulerTest, wait_task_test) {
  SharedScheduler::getInstance().resetScheduler(scheduler_name);
  AbstractTaskScheduler *scheduler = SharedScheduler::getInstance().getScheduler();

  std::shared_ptr<WaitTask> waiter = std::make_shared<WaitTask>();
  scheduler->schedule(waiter);
  waiter->wait();
}

long int getTimeInMillis() {
  /* Linux */
  struct timeval tv;
  gettimeofday(&tv, NULL);
  long int ret = tv.tv_usec;
  /* Convert from micro seconds (10^-6) to milliseconds (10^-3) */
  ret /= 1000;
  /* Adds the seconds (10^0) after converting them to milliseconds (10^-3) */
  ret += (tv.tv_sec * 1000);
  return ret;
}



TEST_P(SchedulerTest, sync_task_test) {
  SharedScheduler::getInstance().resetScheduler(scheduler_name);
  AbstractTaskScheduler *scheduler = SharedScheduler::getInstance().getScheduler();

  //scheduler->resize(2);

  std::shared_ptr<NoOp> nop1 = std::make_shared<NoOp>();
  std::shared_ptr<NoOp> nop2 = std::make_shared<NoOp>();
  std::shared_ptr<SyncTask> syn = std::make_shared<SyncTask>();
  std::shared_ptr<WaitTask> waiter = std::make_shared<WaitTask>();
  syn->addDependency(nop1);
  syn->addDependency(nop2);
  waiter->addDependency(syn);
  scheduler->schedule(nop1);
  scheduler->schedule(nop2);
  scheduler->schedule(syn);
  scheduler->schedule(waiter);
  waiter->wait();
}

TEST_P(SchedulerTest, million_dependencies_test) {
#ifdef EXPENSIVE_TESTS
  int tasks_group1 = 1000;
  int tasks_group2 = 1000;
  std::vector<std::shared_ptr<NoOp> > vtasks1;
  std::vector<std::shared_ptr<NoOp> > vtasks2;

  SharedScheduler::getInstance().resetScheduler(scheduler_name);
  AbstractTaskScheduler *scheduler = SharedScheduler::getInstance().getScheduler();

  //scheduler->resize(threads1);

  std::shared_ptr<WaitTask> waiter = std::make_shared<WaitTask>();

  for (int i = 0; i < tasks_group1; ++i) {
    vtasks1.push_back(std::make_shared<NoOp>());
  }
  for (int i = 0; i < tasks_group2; ++i) {
    vtasks2.push_back(std::make_shared<NoOp>());
    for (int j = 0; j < tasks_group1; ++j) {
      vtasks2[i]->addDependency(vtasks1[j]);
    }
    waiter->addDependency(vtasks2[i]);
  }
  for (int i = 0; i < tasks_group1; ++i) {
    scheduler->schedule(vtasks1[i]);
  }
  for (int i = 0; i < tasks_group2; ++i) {
    scheduler->schedule(vtasks2[i]);
  }

  scheduler->schedule(waiter);
  waiter->wait();
#endif
}

TEST_P(SchedulerTest, million_noops_test) {
#ifdef EXPENSIVE_TESTS
  //chaned to 10.000, 1.000.000 takes too long on small computers
  int tasks_group1 = 10000;
  std::vector<std::shared_ptr<NoOp> > vtasks1;

  SharedScheduler::getInstance().resetScheduler(scheduler_name);
  AbstractTaskScheduler *scheduler = SharedScheduler::getInstance().getScheduler();

  //scheduler->resize(threads1);

  std::shared_ptr<WaitTask> waiter = std::make_shared<WaitTask>();

  for (int i = 0; i < tasks_group1; ++i) {
    vtasks1.push_back(std::make_shared<NoOp>());
    waiter->addDependency(vtasks1[i]);
    scheduler->schedule(vtasks1[i]);
  }

  scheduler->schedule(waiter);
  waiter->wait();
#endif
}

TEST_P(SchedulerTest, wait_dependency_task_test) {
  SharedScheduler::getInstance().resetScheduler(scheduler_name);
  AbstractTaskScheduler *scheduler = SharedScheduler::getInstance().getScheduler();

  //scheduler->resize(2);
  std::shared_ptr<NoOp> nop = std::make_shared<NoOp>();
  std::shared_ptr<WaitTask> waiter = std::make_shared<WaitTask>();
  waiter->addDependency(nop);
  scheduler->schedule(nop);
  scheduler->schedule(waiter);
  waiter->wait();
}

TEST_P(SchedulerTest, wait_set_test) {
  //int threads1 = 4;
  int tasks = 100;
  //in microseconds
  int sleeptime = 50;

  SharedScheduler::getInstance().resetScheduler(scheduler_name);
  AbstractTaskScheduler *scheduler = SharedScheduler::getInstance().getScheduler();

  auto waiter = std::make_shared<WaitTask>();
  auto sleeper = std::make_shared<SleepTask>(sleeptime);

  std::vector<std::shared_ptr<NoOp> > vtasks;
  for (int i = 0; i < tasks; ++i) {
    vtasks.push_back(std::make_shared<NoOp>());
    sleeper->addDependency(vtasks[i]);
    scheduler->schedule(vtasks[i]);
  }
  waiter->addDependency(sleeper);
  scheduler->schedule(sleeper);
  scheduler->schedule(waiter);
  waiter->wait();
}
#endif

bool long_block_test(AbstractTaskScheduler * scheduler){
    int threads1 = 2;

    int longSleepTasks = 1;
    int longSleepTime = 100000;
    int shortSleepTasks = 10;
    int shortSleepTime = 10000;
    int waittime = shortSleepTime;

    int upperLimit = longSleepTime / 1000 + (shortSleepTime * shortSleepTasks / (threads1 * 1000)) + waittime/1000;

    std::vector<std::shared_ptr<SleepTask> > longTasks;
    std::vector<std::shared_ptr<SleepTask> > shortTasks;
    std::shared_ptr<WaitTask> waiter = std::make_shared<WaitTask>();

    for (int i = 0; i < longSleepTasks; ++i) {
      longTasks.push_back(std::make_shared<SleepTask>(longSleepTime));
      waiter->addDependency(longTasks[i]);
    }

    for (int i = 0; i < shortSleepTasks; ++i) {
      shortTasks.push_back(std::make_shared<SleepTask>(shortSleepTime));
      waiter->addDependency(shortTasks[i]);
    }

    long int start, finish;
    start = getTimeInMillis();

    for (int i = 0; i < longSleepTasks; ++i) {
      scheduler->schedule(longTasks[i]);
    }

    // wait until long Task has started
    usleep(waittime);

    //usleep(shortSleepTime);
    for (int i = 0; i < shortSleepTasks; ++i) {
      scheduler->schedule(shortTasks[i]);
    }
    scheduler->schedule(waiter);
    waiter->wait();
    //TBD
    finish = getTimeInMillis();
    long int diff = finish - start;
    return (diff < upperLimit);
}

TEST(SchedulerBlockTest, dont_block_test) {
  /* we assign a long running task and a number of smaller tasks with a think time to the queues -
     the scheduler should realize that one queue is blocked and assign tasks to other queues */
  auto scheduler = make_unique<CoreBoundQueuesScheduler>(2);
  // These test currently just check for execute
  long_block_test(scheduler.get());
}

TEST(SchedulerBlockTest, dont_block_test_with_work_stealing) {
  /*  steal work from that queue */
  auto scheduler = make_unique<WSCoreBoundQueuesScheduler>(2);
  long_block_test(scheduler.get());
}


}
}<|MERGE_RESOLUTION|>--- conflicted
+++ resolved
@@ -28,25 +28,13 @@
 
 // list schedulers to be tested
 std::vector<std::string> getSchedulersToTest() {
-<<<<<<< HEAD
  return {"WSCoreBoundQueuesScheduler",
            "CoreBoundQueuesScheduler",
            "CentralScheduler",
            "CentralPriorityScheduler",
            "CoreBoundPriorityQueuesScheduler",
-           "WSCoreBoundPriorityQueuesScheduler"};
-=======
-  std::vector<std::string> result { "WSCoreBoundQueuesScheduler",
-              "CoreBoundQueuesScheduler",
-              "CentralScheduler",
-              "CentralPriorityScheduler",
-              "CoreBoundPriorityQueuesScheduler",
-      "WSCoreBoundPriorityQueuesScheduler",
-      "ThreadPerTaskScheduler"
-      };
-
-  return result;
->>>>>>> b1a038b7
+           "WSCoreBoundPriorityQueuesScheduler",
+           "ThreadPerTaskScheduler"};
 }
 
 class SchedulerTest : public TestWithParam<std::string> {
