--- conflicted
+++ resolved
@@ -61,11 +61,11 @@
     if (remove(PORT_FILE) != 0)
       perror("unlink portfile");
   }
-  
+
   size_t getPort() {
     return _current;
   }
-  
+
  private:
   size_t _current;
 };
@@ -142,7 +142,7 @@
   ("threads,t", po::value<int>(&worker_threads)->default_value(getNumberOfCoresOnSystem()), "Number of worker threads for scheduler (only relevant for scheduler with fixed number of threads)");
   po::variables_map vm;
 
-  try { 
+  try {
     po::store(po::parse_command_line(argc, argv, desc), vm);
     po::notify(vm);
   } catch(po::error &e) {
@@ -162,18 +162,15 @@
 
   // Log File Configuration
   PropertyConfigurator::configure(logPropertyFile);
-  
+
 #ifndef PRODUCTION
   LOG4CXX_WARN(logger, "compiled with development settings, expect substantially lower and non-representative performance");
 #endif
 
-  
-<<<<<<< HEAD
-  SharedScheduler::getInstance().init(scheduler_name, getNumberOfCoresOnSystem());
-=======
+
+
   SharedScheduler::getInstance().init(scheduler_name, worker_threads);
   AbstractTaskScheduler *scheduler = SharedScheduler::getInstance().getScheduler();
->>>>>>> b1a038b7
 
   signal(SIGINT, &shutdown);
   // MainS erver Loop
@@ -182,13 +179,13 @@
   // Initialize server based on libev event loop
   ebb_server_init(&server, loop);
 
-  
+
   // Define handler for ebb
   server.new_connection = net::new_connection;
 
   PidFile pi;
   PortResource pa(port, port+100, server);
-  
+
   //ebb_server_listen_on_port(&server, port);
   LOG4CXX_INFO(logger, "Started server on port " << pa.getPort());
   ev_loop(loop, 0);
